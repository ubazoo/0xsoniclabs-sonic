package election

import (
	"golang.org/x/crypto/sha3"

	"github.com/ethereum/go-ethereum/common"

	"github.com/Fantom-foundation/go-lachesis/hash"
)

// DebugStateHash may be used in tests to match election state
func (el *Election) DebugStateHash() common.Hash {
	hasher := sha3.NewLegacyKeccak256()
	write := func(bb []byte) {
		if _, err := hasher.Write(bb); err != nil {
			panic(err)
		}
	}

	for vid, vote := range el.votes {
		write(vid.fromRoot.Bytes())
		write(vote.observedRoot.Bytes())
	}
	for validator, vote := range el.decidedRoots {
		write(validator.Bytes())
		write(vote.observedRoot.Bytes())
	}
	return hash.FromBytes(hasher.Sum(nil))
}

// @param (optional) voters is roots to print votes for. May be nil
// @return election summary in a human readable format
func (el *Election) String(voters []hash.Event) string {
	if voters == nil {
		votersM := make(map[hash.Event]bool)
		for vid := range el.votes {
			votersM[vid.fromRoot] = true
		}
		for voter := range votersM {
			voters = append(voters, voter)
		}
	}

	info := "Every line contains votes from a root, for each subject. y is yes, n is no. Upper case means 'decided'. '-' means that subject was already decided when root was processed.\n"
	for _, root := range voters { // voter
		info += root.String() + ": "
<<<<<<< HEAD
		for _, forV := range el.validators.Iterate() { // subject
=======
		for _, forV := range el.validators.IDs() { // subject
>>>>>>> 4d02249b
			vid := voteID{
				fromRoot:     root,
				forValidator: forV,
			}
			vote, ok := el.votes[vid]
			if !ok { // i.e. subject was decided when root processed
				info += "-"
				continue
			}
			if vote.yes {
				if vote.decided {
					info += "Y"
				} else {
					info += "y"
				}
			} else {
				if vote.decided {
					info += "N"
				} else {
					info += "n"
				}
			}
		}
		info += "\n"
	}
	return info
}<|MERGE_RESOLUTION|>--- conflicted
+++ resolved
@@ -44,11 +44,7 @@
 	info := "Every line contains votes from a root, for each subject. y is yes, n is no. Upper case means 'decided'. '-' means that subject was already decided when root was processed.\n"
 	for _, root := range voters { // voter
 		info += root.String() + ": "
-<<<<<<< HEAD
-		for _, forV := range el.validators.Iterate() { // subject
-=======
 		for _, forV := range el.validators.IDs() { // subject
->>>>>>> 4d02249b
 			vid := voteID{
 				fromRoot:     root,
 				forValidator: forV,
