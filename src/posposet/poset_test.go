package posposet

import (
	"testing"

	"github.com/stretchr/testify/assert"

	"github.com/Fantom-foundation/go-lachesis/src/hash"
	"github.com/Fantom-foundation/go-lachesis/src/inter"
<<<<<<< HEAD
	"github.com/Fantom-foundation/go-lachesis/src/logger"
=======
	"github.com/Fantom-foundation/go-lachesis/src/utils"
>>>>>>> b858c207
)

func TestPoset(t *testing.T) {
	logger.SetTestMode(t)

	nodes, events := inter.GenEventsByNode(5, 99, 3)

	posets := make([]*Poset, len(nodes))
	inputs := make([]*EventStore, len(nodes))
	for i := 0; i < len(nodes); i++ {
		posets[i], _, inputs[i] = FakePoset(nodes)
		posets[i].SetName(nodes[i].String())
		posets[i].store.SetName(nodes[i].String())
		posets[i].Start()
	}

	t.Run("Multiple start", func(t *testing.T) {
		posets[0].Stop()
		posets[0].Start()
		posets[0].Start()
	})

	t.Run("Push unordered events", func(t *testing.T) {
		// first all events from one node
		for n := 0; n < len(nodes); n++ {
			ee := events[nodes[n]]
			for _, e := range ee {
				inputs[n].SetEvent(e)
				posets[n].PushEventSync(e.Hash())
			}
		}
		// second all events from others
		for n := 0; n < len(nodes); n++ {
			ee := events[nodes[n]]
			for _, e := range ee {
				for i := 0; i < len(posets); i++ {
					if i != n {
						inputs[i].SetEvent(e)
						posets[i].PushEventSync(e.Hash())
					}
				}
			}
		}
	})

	t.Run("All events in Store", func(t *testing.T) {
		assertar := assert.New(t)
		for _, ee := range events {
			for _, e0 := range ee {
				frame := posets[0].store.GetEventFrame(e0.Hash())
				if !assertar.NotNil(frame, "Event is not in poset store") {
					return
				}
			}
		}
	})

	t.Run("Check consensus", func(t *testing.T) {
		// TODO: remove
		t.Skip("until consensus is not properly worked")

		assertar := assert.New(t)
		for i := 0; i < len(posets)-1; i++ {
			p0 := posets[i]
			st := p0.store.GetState()
			t.Logf("poset%d: frame %d, block %d", i, st.LastFinishedFrameN(), st.LastBlockN)
			for j := i + 1; j < len(posets); j++ {
				p1 := posets[j]

				both := p0.state.LastBlockN
				if both > p1.state.LastBlockN {
					both = p1.state.LastBlockN
				}
				var num uint64
				for b := uint64(1); b <= both; b++ {
					if !assertar.Equal(p0.store.GetBlock(b), p1.store.GetBlock(b), "block") {
						num = b
						break
					}
				}
				if num == 0 {
					return
				}
				// NOTE: inter.DAGtoASCIIcheme() does not accept events without parents,
				// so it needs whole blocks
				num = 1

				scheme0, err := inter.DAGtoASCIIcheme(p0.EventsFromBlockNum(num))
				if err != nil {
					t.Fatal(err)
				}

				scheme1, err := inter.DAGtoASCIIcheme(p1.EventsFromBlockNum(num))
				if err != nil {
					t.Fatal(err)
				}

				DAGs := utils.TextColumns(scheme0, scheme1)
				t.Log(DAGs)

				return
			}
		}
	})

	t.Run("Multiple stop", func(t *testing.T) {
		posets[0].Stop()
		posets[0].Stop()
	})

	for i := 0; i < len(nodes); i++ {
		posets[i].Stop()
	}
}

/*
 * Poset's test methods:
 */

// PushEventSync takes event into processing.
// It's a sync version of Poset.PushEvent().
func (p *Poset) PushEventSync(e hash.Event) {
	event := p.input.GetEvent(e)
	p.onNewEvent(event)
}<|MERGE_RESOLUTION|>--- conflicted
+++ resolved
@@ -7,11 +7,8 @@
 
 	"github.com/Fantom-foundation/go-lachesis/src/hash"
 	"github.com/Fantom-foundation/go-lachesis/src/inter"
-<<<<<<< HEAD
 	"github.com/Fantom-foundation/go-lachesis/src/logger"
-=======
 	"github.com/Fantom-foundation/go-lachesis/src/utils"
->>>>>>> b858c207
 )
 
 func TestPoset(t *testing.T) {
@@ -99,12 +96,12 @@
 				// so it needs whole blocks
 				num = 1
 
-				scheme0, err := inter.DAGtoASCIIcheme(p0.EventsFromBlockNum(num))
+				scheme0, err := inter.DAGtoASCIIscheme(p0.EventsFromBlockNum(num))
 				if err != nil {
 					t.Fatal(err)
 				}
 
-				scheme1, err := inter.DAGtoASCIIcheme(p1.EventsFromBlockNum(num))
+				scheme1, err := inter.DAGtoASCIIscheme(p1.EventsFromBlockNum(num))
 				if err != nil {
 					t.Fatal(err)
 				}
