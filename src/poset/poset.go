--- conflicted
+++ resolved
@@ -32,24 +32,14 @@
 	FirstConsensusRound     *int64           //index of first consensus round (only used in tests)
 	AnchorBlock             *int64           //index of last block with enough signatures
 	LastCommitedRoundEvents int              //number of events in round before LastConsensusRound
-<<<<<<< HEAD
 	SigPool               []BlockSignature //Pool of Block signatures that need to be processed
 	ConsensusTransactions uint64           //number of consensus transactions
 	PendingLoadedEvents   int              //number of loaded events that are not yet committed
 	commitCh              chan Block       //channel for committing Blocks
-	topologicalIndex      int              //counter used to order events in topological order (only local)
+	topologicalIndex      int64              //counter used to order events in topological order (only local)
 	superMajority         int
 	trustCount            int
 	core                  Core
-=======
-	SigPool                 []BlockSignature //Pool of Block signatures that need to be processed
-	ConsensusTransactions   uint64           //number of consensus transactions
-	PendingLoadedEvents     int              //number of loaded events that are not yet committed
-	commitCh                chan Block       //channel for committing Blocks
-	topologicalIndex        int64            //counter used to order events in topological order (only local)
-	superMajority           int
-	trustCount              int
->>>>>>> 415e3edc
 
 	ancestorCache     *common.LRU
 	selfAncestorCache *common.LRU
@@ -368,13 +358,9 @@
 		return math.MinInt32, err
 	}
 	var parentRound = spRound
-	var opRound int
+	var opRound int64
 
 	if ex.OtherParent() != "" {
-<<<<<<< HEAD
-=======
-		var opRound int64
->>>>>>> 415e3edc
 		//XXX
 		if other, ok := root.Others[ex.Hex()]; ok && other.Hash == ex.OtherParent() {
 			opRound = root.NextRound
