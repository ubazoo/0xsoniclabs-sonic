package node

import (
	"crypto/ecdsa"
	"fmt"
	"reflect"
	"sort"
	"time"

	"github.com/sirupsen/logrus"

	"github.com/andrecronje/lachesis/src/crypto"
	"github.com/andrecronje/lachesis/src/log"
	"github.com/andrecronje/lachesis/src/peers"
	"github.com/andrecronje/lachesis/src/poset"
)

type Core struct {
	id     int64
	key    *ecdsa.PrivateKey
	pubKey []byte
	hexID  string
	poset  *poset.Poset

	inDegrees map[string]uint64

	participants *peers.Peers // [PubKey] => id
<<<<<<< HEAD
	head         string
	Seq          int
=======
	Head         string
	Seq          int64
>>>>>>> 415e3edc

	transactionPool         [][]byte
	internalTransactionPool []poset.InternalTransaction
	blockSignaturePool      []poset.BlockSignature

	logger *logrus.Entry

	maxTransactionsInEvent int
}

<<<<<<< HEAD
func NewCore(id int, key *ecdsa.PrivateKey, participants *peers.Peers,
	store poset.Store, commitCh chan poset.Block, logger *logrus.Logger) *Core {
=======
func NewCore(
	id int64,
	key *ecdsa.PrivateKey,
	participants *peers.Peers,
	store poset.Store,
	commitCh chan poset.Block,
	logger *logrus.Logger) Core {
>>>>>>> 415e3edc

	if logger == nil {
		logger = logrus.New()
		logger.Level = logrus.DebugLevel
		lachesis_log.NewLocal(logger, logger.Level.String())
	}
	logEntry := logger.WithField("id", id)

	inDegrees := make(map[string]uint64)
	for pubKey := range participants.ByPubKey {
		inDegrees[pubKey] = 0
	}

	p2 := poset.NewPoset(participants, store, commitCh, logEntry)
	core := &Core{
		id:                      id,
		key:                     key,
		poset:                   p2,
		inDegrees:               inDegrees,
		participants:            participants,
		transactionPool:         [][]byte{},
		internalTransactionPool: []poset.InternalTransaction{},
		blockSignaturePool:      []poset.BlockSignature{},
		logger:                  logEntry,
		head:                    "",
		Seq:                     -1,
		// MaxReceiveMessageSize limitation in grpc: https://github.com/grpc/grpc-go/blob/master/clientconn.go#L96
		// default value is 4 * 1024 * 1024 bytes
		// we use transactions of 120 bytes in tester, thus rounding it down to 16384
		maxTransactionsInEvent: 16384,
	}

	p2.SetCore(core)

	return core
}

func (c *Core) ID() int64 {
	return c.id
}

func (c *Core) PubKey() []byte {
	if c.pubKey == nil {
		c.pubKey = crypto.FromECDSAPub(&c.key.PublicKey)
	}
	return c.pubKey
}

func (c *Core) HexID() string {
	if c.hexID == "" {
		pubKey := c.PubKey()
		c.hexID = fmt.Sprintf("0x%X", pubKey)
	}
	return c.hexID
}

func (c *Core) Head() string {
	return c.head
}

// Heights returns map with heights for each participants
func (c *Core) Heights() map[string]uint64 {
	heights := make(map[string]uint64)
	for pubKey := range c.participants.ByPubKey {
		participantEvents, err := c.poset.Store.ParticipantEvents(pubKey, -1)
		if err == nil {
			heights[pubKey] = uint64(len(participantEvents))
		} else {
			heights[pubKey] = 0
		}
	}
	return heights
}

func (c *Core) InDegrees() map[string]uint64 {
	return c.inDegrees
}

func (c *Core) SetHeadAndSeq() error {

	var head string
	var seq int64

	last, isRoot, err := c.poset.Store.LastEventFrom(c.HexID())
	if err != nil {
		return err
	}

	if isRoot {
		root, err := c.poset.Store.GetRoot(c.HexID())
		if err != nil {
			return err
		}
		head = root.SelfParent.Hash
		seq = root.SelfParent.Index
	} else {
		lastEvent, err := c.GetEvent(last)
		if err != nil {
			return err
		}
		head = last
		seq = lastEvent.Index()
	}

	c.head = head
	c.Seq = seq

	c.logger.WithFields(logrus.Fields{
		"core.head": c.head,
		"core.Seq":  c.Seq,
		"is_root":   isRoot,
	}).Debugf("SetHeadAndSeq()")

	return nil
}

func (c *Core) Bootstrap() error {
	if err := c.poset.Bootstrap(); err != nil {
		return err
	}
	c.bootstrapInDegrees()
	return nil
}

func (c *Core) bootstrapInDegrees() {
	for pubKey := range c.participants.ByPubKey {
		c.inDegrees[pubKey] = 0
		eventHash, _, err := c.poset.Store.LastEventFrom(pubKey)
		if err != nil {
			continue
		}
		for otherPubKey := range c.participants.ByPubKey {
			if otherPubKey == pubKey {
				continue
			}
			events, err := c.poset.Store.ParticipantEvents(otherPubKey, -1)
			if err != nil {
				continue
			}
			for _, eh := range events {
				event, err := c.poset.Store.GetEvent(eh)
				if err != nil {
					continue
				}
				if event.OtherParent() == eventHash {
					c.inDegrees[pubKey]++
				}
			}
		}
	}
}

// ++++++++++++++++++++++++++++++++++++++++++++++++++++++++++++++++++++++++++++++

func (c *Core) SignAndInsertSelfEvent(event poset.Event) error {
	if err := c.poset.SetWireInfoAndSign(&event, c.key); err != nil {
		return err
	}

	return c.InsertEvent(event, true)
}

func (c *Core) InsertEvent(event poset.Event, setWireInfo bool) error {

	c.logger.WithFields(logrus.Fields{
		"event":      event,
		"creator":    event.Creator(),
		"selfParent": event.SelfParent(),
		"index":      event.Index(),
		"hex":        event.Hex(),
	}).Debug("InsertEvent(event poset.Event, setWireInfo bool)")

	if err := c.poset.InsertEvent(event, setWireInfo); err != nil {
		return err
	}

	if event.Creator() == c.HexID() {
		c.head = event.Hex()
		c.Seq = event.Index()
	}

	c.inDegrees[event.Creator()] = 0

	if otherEvent, err := c.poset.Store.GetEvent(event.OtherParent()); err == nil {
		c.inDegrees[otherEvent.Creator()]++
	}
	return nil
}

func (c *Core) KnownEvents() map[int64]int64 {
	return c.poset.Store.KnownEvents()
}

// ++++++++++++++++++++++++++++++++++++++++++++++++++++++++++++++++++++++++++++++

func (c *Core) SignBlock(block poset.Block) (poset.BlockSignature, error) {
	sig, err := block.Sign(c.key)
	if err != nil {
		return poset.BlockSignature{}, err
	}
	if err := block.SetSignature(sig); err != nil {
		return poset.BlockSignature{}, err
	}
	return sig, c.poset.Store.SetBlock(block)
}

// ++++++++++++++++++++++++++++++++++++++++++++++++++++++++++++++++++++++++++++++

func (c *Core) OverSyncLimit(knownEvents map[int64]int64, syncLimit int64) bool {
	totUnknown := int64(0)
	myKnownEvents := c.KnownEvents()
	for i, li := range myKnownEvents {
		if li > knownEvents[i] {
			totUnknown += li - knownEvents[i]
		}
	}
	if totUnknown > syncLimit {
		return true
	}
	return false
}

func (c *Core) GetAnchorBlockWithFrame() (poset.Block, poset.Frame, error) {
	return c.poset.GetAnchorBlockWithFrame()
}

// returns events that c knows about and are not in 'known'
func (c *Core) EventDiff(known map[int64]int64) (events []poset.Event, err error) {
	var unknown []poset.Event
	// known represents the index of the last event known for every participant
	// compare this to our view of events and fill unknown with events that we know of
	// and the other doesn't
	for id, ct := range known {
		peer := c.participants.ById[id]
		if peer == nil {
			// unknown peer detected.
			// TODO: we should handle this nicely
			continue
		}
		// get participant Events with index > ct
		participantEvents, err := c.poset.Store.ParticipantEvents(peer.PubKeyHex, ct)
		if err != nil {
			return []poset.Event{}, err
		}
		for _, e := range participantEvents {
			ev, err := c.poset.Store.GetEvent(e)
			if err != nil {
				return []poset.Event{}, err
			}
			c.logger.WithFields(logrus.Fields{
				"event":      ev,
				"creator":    ev.Creator(),
				"selfParent": ev.SelfParent(),
				"index":      ev.Index(),
				"hex":        ev.Hex(),
			}).Debugf("Sending Unknown Event")
			unknown = append(unknown, ev)
		}
	}
	sort.Sort(poset.ByTopologicalOrder(unknown))

	return unknown, nil
}

func (c *Core) Sync(unknownEvents []poset.WireEvent) error {

	c.logger.WithFields(logrus.Fields{
		"unknown_events":              len(unknownEvents),
		"transaction_pool":            len(c.transactionPool),
		"internal_transaction_pool":   len(c.internalTransactionPool),
		"block_signature_pool":        len(c.blockSignaturePool),
		"c.poset.PendingLoadedEvents": c.poset.PendingLoadedEvents,
	}).Debug("Sync(unknownEventBlocks []poset.EventBlock)")

	otherHead := ""
	// add unknown events
	for k, we := range unknownEvents {
		c.logger.WithFields(logrus.Fields{
			"unknown_events": we,
		}).Debug("unknownEvents")
		ev, err := c.poset.ReadWireInfo(we)
		if err != nil {
			c.logger.WithField("EventBlock", we).Errorf("c.poset.ReadEventBlockInfo(we)")
			return err

		}
		if err := c.InsertEvent(*ev, false); err != nil {
			return err
		}

		// assume last event corresponds to other-head
		if k == len(unknownEvents)-1 {
			otherHead = ev.Hex()
		}
	}

	// create new event with self head and other head only if there are pending
	// loaded events or the pools are not empty
	if c.poset.PendingLoadedEvents > 0 ||
		len(c.transactionPool) > 0 ||
		len(c.internalTransactionPool) > 0 ||
		len(c.blockSignaturePool) > 0 {
		return c.AddSelfEventBlock(otherHead)
	}
	return nil
}

func (c *Core) FastForward(peer string, block poset.Block, frame poset.Frame) error {

	// Check Block Signatures
	err := c.poset.CheckBlock(block)
	if err != nil {
		return err
	}

	// Check Frame Hash
	frameHash, err := frame.Hash()
	if err != nil {
		return err
	}
	if !reflect.DeepEqual(block.FrameHash(), frameHash) {
		return fmt.Errorf("invalid Frame Hash")
	}

	err = c.poset.Reset(block, frame)
	if err != nil {
		return err
	}

	err = c.SetHeadAndSeq()
	if err != nil {
		return err
	}

	err = c.RunConsensus()
	if err != nil {
		return err
	}

	return nil
}

func min(a, b int) int {
	if a < b {
		return a
	}
	return b
}

func (c *Core) AddSelfEventBlock(otherHead string) error {

	// Get flag tables from parents
	parentEvent, errSelf := c.poset.Store.GetEvent(c.head)
	if errSelf != nil {
		c.logger.Warnf("failed to get parent: %s", errSelf)
	}
	otherParentEvent, errOther := c.poset.Store.GetEvent(otherHead)
	if errOther != nil {
		c.logger.Warnf("failed to get other parent: %s", errOther)
	}

	var (
		flagTable map[string]int64
		err       error
	)

	if errSelf != nil {
<<<<<<< HEAD
		flagTable = map[string]int{c.head: 1}
=======
		flagTable = map[string]int64{c.Head: 1}
>>>>>>> 415e3edc
	} else {
		flagTable, err = parentEvent.GetFlagTable()
		if err != nil {
			return fmt.Errorf("failed to get self flag table: %s", err)
		}
	}

	if errOther == nil {
		flagTable, err = otherParentEvent.MergeFlagTable(flagTable)
		if err != nil {
			return fmt.Errorf("failed to marge flag tables: %s", err)
		}
	}

	// create new event with self head and empty other parent
	// empty transaction pool in its payload
	var batch [][]byte
	nTxs := min(len(c.transactionPool), c.maxTransactionsInEvent)
	batch = c.transactionPool[0:nTxs:nTxs]
	newHead := poset.NewEvent(batch,
		c.internalTransactionPool,
		c.blockSignaturePool,
		[]string{c.head, otherHead}, c.PubKey(), c.Seq+1, flagTable)

	if err := c.SignAndInsertSelfEvent(newHead); err != nil {
		return fmt.Errorf("newHead := poset.NewEventBlock: %s", err)
	}
	c.logger.WithFields(logrus.Fields{
		"transactions":          len(c.transactionPool),
		"internal_transactions": len(c.internalTransactionPool),
		"block_signatures":      len(c.blockSignaturePool),
	}).Debug("newHead := poset.NewEventBlock")

	c.transactionPool = c.transactionPool[nTxs:] //[][]byte{}
	c.internalTransactionPool = []poset.InternalTransaction{}
	// retain c.blockSignaturePool until c.transactionPool is empty
	// FIXIT: is there any better strategy?
	if len(c.transactionPool) == 0 {
		c.blockSignaturePool = []poset.BlockSignature{}
	}

	return nil
}

func (c *Core) FromWire(wireEvents []poset.WireEvent) ([]poset.Event, error) {
	events := make([]poset.Event, len(wireEvents), len(wireEvents))
	for i, w := range wireEvents {
		ev, err := c.poset.ReadWireInfo(w)
		if err != nil {
			return nil, err
		}
		events[i] = *ev
	}
	return events, nil
}

func (c *Core) ToWire(events []poset.Event) ([]poset.WireEvent, error) {
	wireEvents := make([]poset.WireEvent, len(events), len(events))
	for i, e := range events {
		wireEvents[i] = e.ToWire()
	}
	return wireEvents, nil
}

func (c *Core) RunConsensus() error {
	start := time.Now()
	err := c.poset.DivideRounds()
	c.logger.WithField("Duration", time.Since(start).Nanoseconds()).Debug("c.poset.DivideAtropos()")
	if err != nil {
		c.logger.WithField("Error", err).Error("c.poset.DivideAtropos()")
		return err
	}

	start = time.Now()
	err = c.poset.DecideFame()
	c.logger.WithField("Duration", time.Since(start).Nanoseconds()).Debug("c.poset.DecideClotho()")
	if err != nil {
		c.logger.WithField("Error", err).Error("c.poset.DecideClotho()")
		return err
	}

	start = time.Now()
	err = c.poset.DecideRoundReceived()
	c.logger.WithField("Duration", time.Since(start).Nanoseconds()).Debug("c.poset.DecideAtroposRoundReceived()")
	if err != nil {
		c.logger.WithField("Error", err).Error("c.poset.DecideAtroposRoundReceived()")
		return err
	}

	start = time.Now()
	err = c.poset.ProcessDecidedRounds()
	c.logger.WithField("Duration", time.Since(start).Nanoseconds()).Debug("c.poset.ProcessAtroposRounds()")
	if err != nil {
		c.logger.WithField("Error", err).Error("c.poset.ProcessAtroposRounds()")
		return err
	}

	start = time.Now()
	err = c.poset.ProcessSigPool()
	c.logger.WithField("Duration", time.Since(start).Nanoseconds()).Debug("c.poset.ProcessSigPool()")
	if err != nil {
		c.logger.WithField("Error", err).Error("c.poset.ProcessSigPool()")
		return err
	}

	c.logger.WithFields(logrus.Fields{
		"transaction_pool":            len(c.transactionPool),
		"block_signature_pool":        len(c.blockSignaturePool),
		"c.poset.PendingLoadedEvents": c.poset.PendingLoadedEvents,
	}).Debug("c.RunConsensus()")

	return nil
}

func (c *Core) AddTransactions(txs [][]byte) {
	c.transactionPool = append(c.transactionPool, txs...)
}

func (c *Core) AddInternalTransactions(txs []poset.InternalTransaction) {
	c.internalTransactionPool = append(c.internalTransactionPool, txs...)
}

func (c *Core) AddBlockSignature(bs poset.BlockSignature) {
	c.blockSignaturePool = append(c.blockSignaturePool, bs)
}

func (c *Core) GetHead() (poset.Event, error) {
	return c.poset.Store.GetEvent(c.head)
}

func (c *Core) GetEvent(hash string) (poset.Event, error) {
	return c.poset.Store.GetEvent(hash)
}

func (c *Core) GetEventTransactions(hash string) ([][]byte, error) {
	var txs [][]byte
	ex, err := c.GetEvent(hash)
	if err != nil {
		return txs, err
	}
	txs = ex.Transactions()
	return txs, nil
}

func (c *Core) GetConsensusEvents() []string {
	return c.poset.Store.ConsensusEvents()
}

func (c *Core) GetConsensusEventsCount() int64 {
	return c.poset.Store.ConsensusEventsCount()
}

func (c *Core) GetUndeterminedEvents() []string {
	return c.poset.UndeterminedEvents
}

func (c *Core) GetPendingLoadedEvents() int {
	return c.poset.PendingLoadedEvents
}

func (c *Core) GetConsensusTransactions() ([][]byte, error) {
	var txs [][]byte
	for _, e := range c.GetConsensusEvents() {
		eTxs, err := c.GetEventTransactions(e)
		if err != nil {
			return txs, fmt.Errorf("GetConsensusTransactions(): %s", e)
		}
		txs = append(txs, eTxs...)
	}
	return txs, nil
}

func (c *Core) GetLastConsensusRoundIndex() *int64 {
	return c.poset.LastConsensusRound
}

func (c *Core) GetConsensusTransactionsCount() uint64 {
	return c.poset.ConsensusTransactions
}

func (c *Core) GetLastCommittedRoundEventsCount() int {
	return c.poset.LastCommitedRoundEvents
}

func (c *Core) GetLastBlockIndex() int64 {
	return c.poset.Store.LastBlockIndex()
}<|MERGE_RESOLUTION|>--- conflicted
+++ resolved
@@ -25,13 +25,8 @@
 	inDegrees map[string]uint64
 
 	participants *peers.Peers // [PubKey] => id
-<<<<<<< HEAD
 	head         string
-	Seq          int
-=======
-	Head         string
 	Seq          int64
->>>>>>> 415e3edc
 
 	transactionPool         [][]byte
 	internalTransactionPool []poset.InternalTransaction
@@ -42,18 +37,8 @@
 	maxTransactionsInEvent int
 }
 
-<<<<<<< HEAD
-func NewCore(id int, key *ecdsa.PrivateKey, participants *peers.Peers,
+func NewCore(id int64, key *ecdsa.PrivateKey, participants *peers.Peers,
 	store poset.Store, commitCh chan poset.Block, logger *logrus.Logger) *Core {
-=======
-func NewCore(
-	id int64,
-	key *ecdsa.PrivateKey,
-	participants *peers.Peers,
-	store poset.Store,
-	commitCh chan poset.Block,
-	logger *logrus.Logger) Core {
->>>>>>> 415e3edc
 
 	if logger == nil {
 		logger = logrus.New()
@@ -421,11 +406,7 @@
 	)
 
 	if errSelf != nil {
-<<<<<<< HEAD
-		flagTable = map[string]int{c.head: 1}
-=======
-		flagTable = map[string]int64{c.Head: 1}
->>>>>>> 415e3edc
+		flagTable = map[string]int64{c.head: 1}
 	} else {
 		flagTable, err = parentEvent.GetFlagTable()
 		if err != nil {
