--- conflicted
+++ resolved
@@ -160,19 +160,11 @@
 	}
 }
 
-<<<<<<< HEAD
 func (n *Node) processSyncRequest(rpc net.RPC, cmd *net.SyncRequest) {
 	n.logger.WithFields(logrus.Fields{
 		"from":  cmd.From,
 		"known": cmd.Known,
 	}).Debug("Sync Request")
-=======
-func (n *Node) processKnown(rpc net.RPC, cmd *net.KnownRequest) {
-	start := time.Now()
-
-	var known map[int]int
-	var err error
->>>>>>> 88ac32b4
 
 	// n.selectorLock.Lock()
 	// dist := n.dist(cmd.Known)
@@ -231,20 +223,10 @@
 
 }
 
-<<<<<<< HEAD
-func (n *Node) requestSync(target string, known map[string]int) (net.SyncResponse, error) {
+func (n *Node) requestSync(target string, known map[int]int) (net.SyncResponse, error) {
 	args := net.SyncRequest{
 		From:  n.localAddr,
 		Known: known,
-=======
-func (n *Node) requestKnown(target string) (map[int]int, error) {
-	args := net.KnownRequest{
-		From: n.localAddr,
-	}
-	var out net.KnownResponse
-	if err := n.trans.RequestKnown(target, &args, &out); err != nil {
-		return nil, err
->>>>>>> 88ac32b4
 	}
 
 	var out net.SyncResponse
@@ -359,7 +341,7 @@
 	return 1 - syncErrorRate
 }
 
-func (n *Node) dist(otherKnown map[string]int) float64 {
+func (n *Node) dist(otherKnown map[int]int) float64 {
 	myKnown := n.core.Known()
 
 	var sqrSum int
