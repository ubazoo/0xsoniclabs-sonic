package hashgraph

import (
	"crypto/ecdsa"
	"fmt"
	"sort"
	"testing"

	"github.com/Sirupsen/logrus"

	"strings"

	"reflect"

	"math"

	"bitbucket.org/mosaicnet/babble/common"
	"bitbucket.org/mosaicnet/babble/crypto"
)

var (
	cacheSize = 100
	n         = 3
)

type Node struct {
	ID     int
	Pub    []byte
	PubHex string
	Key    *ecdsa.PrivateKey
	Events []Event
}

func NewNode(key *ecdsa.PrivateKey, id int) Node {
	pub := crypto.FromECDSAPub(&key.PublicKey)
	node := Node{
		ID:     id,
		Key:    key,
		Pub:    pub,
		PubHex: fmt.Sprintf("0x%X", pub),
		Events: []Event{},
	}
	return node
}
func (node *Node) signAndAddEvent(event Event, name string, index map[string]string, orderedEvents *[]Event) {
	event.Sign(node.Key)
	node.Events = append(node.Events, event)
	index[name] = event.Hex()
	*orderedEvents = append(*orderedEvents, event)
}

type play struct {
	to          int
	index       int
	selfParent  string
	otherParent string
	name        string
	payload     [][]byte
}

/*
|  e12  |
|   | \ |
|  s10   e20
|   | / |
|   /   |
| / |   |
s00 |  s20
|   |   |
e01 |   |
| \ |   |
e0  e1  e2
0   1   2
*/
func initHashgraph(t *testing.T) (Hashgraph, map[string]string) {
	index := make(map[string]string)
	nodes := []Node{}
	orderedEvents := &[]Event{}

	for i := 0; i < n; i++ {
		key, _ := crypto.GenerateECDSAKey()
		node := NewNode(key, i)
		event := NewEvent([][]byte{}, []string{"", ""}, node.Pub, 0)
		node.signAndAddEvent(event, fmt.Sprintf("e%d", i), index, orderedEvents)
		nodes = append(nodes, node)
	}

	plays := []play{
		play{0, 1, "e0", "e1", "e01", [][]byte{}},
		play{2, 1, "e2", "", "s20", [][]byte{}},
		play{1, 1, "e1", "", "s10", [][]byte{}},
		play{0, 2, "e01", "", "s00", [][]byte{}},
		play{2, 2, "s20", "s00", "e20", [][]byte{}},
		play{1, 2, "s10", "e20", "e12", [][]byte{}},
	}

	for _, p := range plays {
		e := NewEvent(p.payload,
			[]string{index[p.selfParent], index[p.otherParent]},
			nodes[p.to].Pub,
			p.index)
		nodes[p.to].signAndAddEvent(e, p.name, index, orderedEvents)
	}

	participants := make(map[string]int)
	for _, node := range nodes {
		participants[node.PubHex] = node.ID
	}

	store := NewInmemStore(participants, cacheSize)
	h := NewHashgraph(participants, store, nil, common.NewTestLogger(t))
	for i, ev := range *orderedEvents {
		if err := h.InitEventCoordinates(&ev); err != nil {
			t.Fatalf("%d: %s", i, err)
		}

		if err := h.Store.SetEvent(ev); err != nil {
			t.Fatalf("%d: %s", i, err)
		}

		if err := h.UpdateAncestorFirstDescendant(ev); err != nil {
			t.Fatalf("%d: %s", i, err)
		}

	}

	return h, index
}

func TestAncestor(t *testing.T) {
	h, index := initHashgraph(t)

	//1 generation
	if !h.Ancestor(index["e01"], index["e0"]) {
		t.Fatal("e0 should be ancestor of e01")
	}
	if !h.Ancestor(index["e01"], index["e1"]) {
		t.Fatal("e1 should be ancestor of e01")
	}
	if !h.Ancestor(index["s00"], index["e01"]) {
		t.Fatal("e01 should be ancestor of s00")
	}
	if !h.Ancestor(index["s20"], index["e2"]) {
		t.Fatal("e2 should be ancestor of s20")
	}
	if !h.Ancestor(index["e20"], index["s00"]) {
		t.Fatal("s00 should be ancestor of e20")
	}
	if !h.Ancestor(index["e20"], index["s20"]) {
		t.Fatal("s20 should be ancestor of e20")
	}
	if !h.Ancestor(index["e12"], index["e20"]) {
		t.Fatal("e20 should be ancestor of e12")
	}
	if !h.Ancestor(index["e12"], index["s10"]) {
		t.Fatal("s10 should be ancestor of e12")
	}

	//2 generations
	if !h.Ancestor(index["s00"], index["e0"]) {
		t.Fatalf("e0 should be ancestor of s00")
	}
	if !h.Ancestor(index["s00"], index["e1"]) {
		t.Fatalf("e1 should be ancestor of s00")
	}
	if !h.Ancestor(index["e20"], index["e01"]) {
		t.Fatalf("e01 should be ancestor of e20")
	}
	if !h.Ancestor(index["e20"], index["e2"]) {
		t.Fatalf("e2 should be ancestor of e20")
	}
	if !h.Ancestor(index["e12"], index["e1"]) {
		t.Fatalf("e1 should be ancestor of e12")
	}
	if !h.Ancestor(index["e12"], index["s20"]) {
		t.Fatalf("s20 should be ancestor of e12")
	}

	//3 generations
	if !h.Ancestor(index["e20"], index["e0"]) {
		t.Fatal("e0 should be ancestor of e20")
	}
	if !h.Ancestor(index["e20"], index["e1"]) {
		t.Fatal("e1 should be ancestor of e20")
	}
	if !h.Ancestor(index["e20"], index["e2"]) {
		t.Fatal("e2 should be ancestor of e20")
	}
	if !h.Ancestor(index["e12"], index["e01"]) {
		t.Fatal("e01 should be ancestor of e12")
	}
	if !h.Ancestor(index["e12"], index["e0"]) {
		t.Fatal("e0 should be ancestor of e12")
	}
	if !h.Ancestor(index["e12"], index["e1"]) {
		t.Fatal("e1 should be ancestor of e12")
	}
	if !h.Ancestor(index["e12"], index["e2"]) {
		t.Fatal("e2 should be ancestor of e12")
	}

	//false positive
	if h.Ancestor(index["e01"], index["e2"]) {
		t.Fatal("e2 should not be ancestor of e01")
	}
	if h.Ancestor(index["s00"], index["e2"]) {
		t.Fatal("e2 should not be ancestor of s00")
	}

	if h.Ancestor(index["e0"], "") {
		t.Fatal("\"\" should not be ancestor of e0")
	}
	if h.Ancestor(index["s00"], "") {
		t.Fatal("\"\" should not be ancestor of s00")
	}
	if h.Ancestor(index["e12"], "") {
		t.Fatal("\"\" should not be ancestor of e12")
	}

}

func TestSelfAncestor(t *testing.T) {
	h, index := initHashgraph(t)

	//1 generation
	if !h.SelfAncestor(index["e01"], index["e0"]) {
		t.Fatal("e0 should be self ancestor of e01")
	}
	if !h.SelfAncestor(index["s00"], index["e01"]) {
		t.Fatal("e01 should be self ancestor of s00")
	}

	//1 generation false negatives
	if h.SelfAncestor(index["e01"], index["e1"]) {
		t.Fatal("e1 should not be self ancestor of e01")
	}
	if h.SelfAncestor(index["e12"], index["e20"]) {
		t.Fatal("e20 should not be self ancestor of e12")
	}
	if h.SelfAncestor(index["s20"], "") {
		t.Fatal("\"\" should not be self ancestor of s20")
	}

	//2 generation
	if !h.SelfAncestor(index["e20"], index["e2"]) {
		t.Fatal("e2 should be self ancestor of e20")
	}
	if !h.SelfAncestor(index["e12"], index["e1"]) {
		t.Fatal("e1 should be self ancestor of e12")
	}

	//2 generation false negative
	if h.SelfAncestor(index["e20"], index["e0"]) {
		t.Fatal("e0 should not be self ancestor of e20")
	}
	if h.SelfAncestor(index["e12"], index["e2"]) {
		t.Fatal("e2 should not be self ancestor of e12")
	}
	if h.SelfAncestor(index["e20"], index["e01"]) {
		t.Fatal("e01 should not be self ancestor of e20")
	}

}

func TestSee(t *testing.T) {
	h, index := initHashgraph(t)

	if !h.See(index["e01"], index["e0"]) {
		t.Fatal("e01 should see e0")
	}
	if !h.See(index["e01"], index["e1"]) {
		t.Fatal("e01 should see e1")
	}
	if !h.See(index["e20"], index["e0"]) {
		t.Fatal("e20 should see e0")
	}
	if !h.See(index["e20"], index["e01"]) {
		t.Fatal("e20 should see e01")
	}
	if !h.See(index["e12"], index["e01"]) {
		t.Fatal("e12 should see e01")
	}
	if !h.See(index["e12"], index["e0"]) {
		t.Fatal("e12 should see e0")
	}
	if !h.See(index["e12"], index["e1"]) {
		t.Fatal("e12 should see e1")
	}
	if !h.See(index["e12"], index["s20"]) {
		t.Fatal("e12 should see s20")
	}
}

/*
|    |    e20
|    |   / |
|    | /   |
|    /     |
|  / |     |
e01  |     |
| \  |     |
|   \|     |
|    |\    |
|    |  \  |
e0   e1 (a)e2
0    1     2

Node 2 Forks; events a and e2 are both created by node2, they are not self-parents
and yet they are both ancestors of event e20
*/
func TestFork(t *testing.T) {
	index := make(map[string]string)
	nodes := []Node{}

	participants := make(map[string]int)
	for _, node := range nodes {
		participants[node.PubHex] = node.ID
	}

	store := NewInmemStore(participants, cacheSize)
	hashgraph := NewHashgraph(participants, store, nil, common.NewTestLogger(t))

	for i := 0; i < n; i++ {
		key, _ := crypto.GenerateECDSAKey()
		node := NewNode(key, i)
		event := NewEvent([][]byte{}, []string{"", ""}, node.Pub, 0)
		event.Sign(node.Key)
		index[fmt.Sprintf("e%d", i)] = event.Hex()
		hashgraph.InsertEvent(event, true)
		nodes = append(nodes, node)
	}

	//a and e2 need to have different hashes
	eventA := NewEvent([][]byte{[]byte("yo")}, []string{"", ""}, nodes[2].Pub, 0)
	eventA.Sign(nodes[2].Key)
	index["a"] = eventA.Hex()
	if err := hashgraph.InsertEvent(eventA, true); err == nil {
		t.Fatal("InsertEvent should return error for 'a'")
	}

	event01 := NewEvent([][]byte{},
		[]string{index["e0"], index["a"]}, //e0 and a
		nodes[0].Pub, 1)
	event01.Sign(nodes[0].Key)
	index["e01"] = event01.Hex()
	if err := hashgraph.InsertEvent(event01, true); err == nil {
		t.Fatal("InsertEvent should return error for e01")
	}

	event20 := NewEvent([][]byte{},
		[]string{index["e2"], index["e01"]}, //e2 and e01
		nodes[2].Pub, 1)
	event20.Sign(nodes[2].Key)
	index["e20"] = event20.Hex()
	if err := hashgraph.InsertEvent(event20, true); err == nil {
		t.Fatal("InsertEvent should return error for e20")
	}
}

/*
|  s11  |
|   |   |
|   f1  |
|  /|   |
| / s10 |
|/  |   |
e02 |   |
| \ |   |
|   \   |
|   | \ |
s00 |  e21
|   | / |
|  e10  s20
| / |   |
e0  e1  e2
0   1    2
*/
func initRoundHashgraph(t *testing.T) (Hashgraph, map[string]string) {
	index := make(map[string]string)
	nodes := []Node{}
	orderedEvents := &[]Event{}

	for i := 0; i < n; i++ {
		key, _ := crypto.GenerateECDSAKey()
		node := NewNode(key, i)
		event := NewEvent([][]byte{}, []string{"", ""}, node.Pub, 0)
		node.signAndAddEvent(event, fmt.Sprintf("e%d", i), index, orderedEvents)
		nodes = append(nodes, node)
	}

	plays := []play{
		play{1, 1, "e1", "e0", "e10", [][]byte{}},
		play{2, 1, "e2", "", "s20", [][]byte{}},
		play{0, 1, "e0", "", "s00", [][]byte{}},
		play{2, 2, "s20", "e10", "e21", [][]byte{}},
		play{0, 2, "s00", "e21", "e02", [][]byte{}},
		play{1, 2, "e10", "", "s10", [][]byte{}},
		play{1, 3, "s10", "e02", "f1", [][]byte{}},
		play{1, 4, "f1", "", "s11", [][]byte{[]byte("abc")}},
	}

	for _, p := range plays {
		e := NewEvent(p.payload,
			[]string{index[p.selfParent], index[p.otherParent]},
			nodes[p.to].Pub,
			p.index)
		nodes[p.to].signAndAddEvent(e, p.name, index, orderedEvents)
	}

	participants := make(map[string]int)
	for _, node := range nodes {
		participants[node.PubHex] = node.ID
	}

	hashgraph := NewHashgraph(participants, NewInmemStore(participants, cacheSize), nil, common.NewTestLogger(t))
	for i, ev := range *orderedEvents {
		if err := hashgraph.InsertEvent(ev, true); err != nil {
			fmt.Printf("ERROR inserting event %d: %s\n", i, err)
		}
	}
	return hashgraph, index
}

func TestInsertEvent(t *testing.T) {
	h, index := initRoundHashgraph(t)

	expectedFirstDescendants := make([]EventCoordinates, n)
	expectedLastAncestors := make([]EventCoordinates, n)

	//e0
	e0, err := h.Store.GetEvent(index["e0"])
	if err != nil {
		t.Fatal(err)
	}

	if !(e0.Body.selfParentIndex == -1 &&
		e0.Body.otherParentCreatorID == -1 &&
		e0.Body.otherParentIndex == -1 &&
		e0.Body.creatorID == h.Participants[e0.Creator()]) {
		t.Fatalf("Invalid wire info on e0")
	}

	expectedFirstDescendants[0] = EventCoordinates{
		index: 0,
		hash:  index["e0"],
	}
	expectedFirstDescendants[1] = EventCoordinates{
		index: 1,
		hash:  index["e10"],
	}
	expectedFirstDescendants[2] = EventCoordinates{
		index: 2,
		hash:  index["e21"],
	}

	expectedLastAncestors[0] = EventCoordinates{
		index: 0,
		hash:  index["e0"],
	}
	expectedLastAncestors[1] = EventCoordinates{
		index: -1,
	}
	expectedLastAncestors[2] = EventCoordinates{
		index: -1,
	}

	if !reflect.DeepEqual(e0.firstDescendants, expectedFirstDescendants) {
		t.Fatal("e0 firstDescendants not good")
	}
	if !reflect.DeepEqual(e0.lastAncestors, expectedLastAncestors) {
		t.Fatal("e0 lastAncestors not good")
	}

	//e21
	e21, err := h.Store.GetEvent(index["e21"])
	if err != nil {
		t.Fatal(err)
	}

	e10, err := h.Store.GetEvent(index["e10"])
	if err != nil {
		t.Fatal(err)
	}

	if !(e21.Body.selfParentIndex == 1 &&
		e21.Body.otherParentCreatorID == h.Participants[e10.Creator()] &&
		e21.Body.otherParentIndex == 1 &&
		e21.Body.creatorID == h.Participants[e21.Creator()]) {
		t.Fatalf("Invalid wire info on e21")
	}

	expectedFirstDescendants[0] = EventCoordinates{
		index: 2,
		hash:  index["e02"],
	}
	expectedFirstDescendants[1] = EventCoordinates{
		index: 3,
		hash:  index["f1"],
	}
	expectedFirstDescendants[2] = EventCoordinates{
		index: 2,
		hash:  index["e21"],
	}

	expectedLastAncestors[0] = EventCoordinates{
		index: 0,
		hash:  index["e0"],
	}
	expectedLastAncestors[1] = EventCoordinates{
		index: 1,
		hash:  index["e10"],
	}
	expectedLastAncestors[2] = EventCoordinates{
		index: 2,
		hash:  index["e21"],
	}

	if !reflect.DeepEqual(e21.firstDescendants, expectedFirstDescendants) {
		t.Fatal("e21 firstDescendants not good")
	}
	if !reflect.DeepEqual(e21.lastAncestors, expectedLastAncestors) {
		t.Fatal("e21 lastAncestors not good")
	}

	//f1
	f1, err := h.Store.GetEvent(index["f1"])
	if err != nil {
		t.Fatal(err)
	}

	if !(f1.Body.selfParentIndex == 2 &&
		f1.Body.otherParentCreatorID == h.Participants[e0.Creator()] &&
		f1.Body.otherParentIndex == 2 &&
		f1.Body.creatorID == h.Participants[f1.Creator()]) {
		t.Fatalf("Invalid wire info on f1")
	}

	expectedFirstDescendants[0] = EventCoordinates{
		index: math.MaxInt64,
	}
	expectedFirstDescendants[1] = EventCoordinates{
		index: 3,
		hash:  index["f1"],
	}
	expectedFirstDescendants[2] = EventCoordinates{
		index: math.MaxInt64,
	}

	expectedLastAncestors[0] = EventCoordinates{
		index: 2,
		hash:  index["e02"],
	}
	expectedLastAncestors[1] = EventCoordinates{
		index: 3,
		hash:  index["f1"],
	}
	expectedLastAncestors[2] = EventCoordinates{
		index: 2,
		hash:  index["e21"],
	}

	if !reflect.DeepEqual(f1.firstDescendants, expectedFirstDescendants) {
		t.Fatal("f1 firstDescendants not good")
	}
	if !reflect.DeepEqual(f1.lastAncestors, expectedLastAncestors) {
		t.Fatal("f1 lastAncestors not good")
	}

	//Pending loaded Events
	if ple := h.PendingLoadedEvents; ple != 4 {
		t.Fatalf("PendingLoadedEvents should be 4, not %d", ple)
	}

}

func TestReadWireInfo(t *testing.T) {
	h, index := initRoundHashgraph(t)

	for k, evh := range index {
		ev, err := h.Store.GetEvent(evh)
		if err != nil {
			t.Fatal(err)
		}

		evWire := ev.ToWire()

		evFromWire, err := h.ReadWireInfo(evWire)
		if err != nil {
			t.Fatal(err)
		}

		if !reflect.DeepEqual(ev.Body, evFromWire.Body) {
			t.Fatalf("Error converting %s.Body from light wire", k)
		}

		if !reflect.DeepEqual(ev.R, evFromWire.R) {
			t.Fatalf("Error converting %s.R from light wire", k)
		}

		if !reflect.DeepEqual(ev.S, evFromWire.S) {
			t.Fatalf("Error converting %s.S from light wire", k)
		}

		ok, err := ev.Verify()
		if !ok {
			t.Fatalf("Error verifying signature for %s from ligh wire: %v", k, err)
		}
	}
}

func TestStronglySee(t *testing.T) {
	h, index := initRoundHashgraph(t)

	if !h.StronglySee(index["e21"], index["e0"]) {
		t.Fatal("e21 should strongly see e0")
	}

	if !h.StronglySee(index["e02"], index["e10"]) {
		t.Fatal("e02 should strongly see e10")
	}
	if !h.StronglySee(index["e02"], index["e0"]) {
		t.Fatal("e02 should strongly see e0")
	}
	if !h.StronglySee(index["e02"], index["e1"]) {
		t.Fatal("e02 should strongly see e1")
	}

	if !h.StronglySee(index["f1"], index["e21"]) {
		t.Fatal("f1 should strongly see e21")
	}
	if !h.StronglySee(index["f1"], index["e10"]) {
		t.Fatal("f1 should strongly see e10")
	}
	if !h.StronglySee(index["f1"], index["e0"]) {
		t.Fatal("f1 should strongly see e0")
	}
	if !h.StronglySee(index["f1"], index["e1"]) {
		t.Fatal("f1 should strongly see e1")
	}
	if !h.StronglySee(index["f1"], index["e2"]) {
		t.Fatal("f1 should strongly see e2")
	}
	if !h.StronglySee(index["s11"], index["e2"]) {
		t.Fatal("s11 should strongly see e2")
	}

	//false negatives
	if h.StronglySee(index["e10"], index["e0"]) {
		t.Fatal("e12 should not strongly see e2")
	}
	if h.StronglySee(index["e21"], index["e1"]) {
		t.Fatal("e21 should not strongly see e1")
	}
	if h.StronglySee(index["e21"], index["e2"]) {
		t.Fatal("e21 should not strongly see e2")
	}
	if h.StronglySee(index["e02"], index["e2"]) {
		t.Fatal("e02 should not strongly see e2")
	}
	if h.StronglySee(index["s11"], index["e02"]) {
		t.Fatal("s11 should not strongly see e02")
	}
}

func TestParentRound(t *testing.T) {
	h, index := initRoundHashgraph(t)

	round0Witnesses := make(map[string]RoundEvent)
	round0Witnesses[index["e0"]] = RoundEvent{Witness: true, Famous: Undefined}
	round0Witnesses[index["e1"]] = RoundEvent{Witness: true, Famous: Undefined}
	round0Witnesses[index["e2"]] = RoundEvent{Witness: true, Famous: Undefined}
	h.Store.SetRound(0, RoundInfo{Events: round0Witnesses})

	round1Witnesses := make(map[string]RoundEvent)
	round1Witnesses[index["f1"]] = RoundEvent{Witness: true, Famous: Undefined}
	h.Store.SetRound(1, RoundInfo{Events: round1Witnesses})

	if r := h.ParentRound(index["e0"]); r != 0 {
		t.Fatalf("parent round of e0 should be 0, not %d", r)
	}
	if r := h.ParentRound(index["e1"]); r != 0 {
		t.Fatalf("parent round of e1 should be 0, not %d", r)
	}
	if r := h.ParentRound(index["e10"]); r != 0 {
		t.Fatalf("parent round of e10 should be 0, not %d", r)
	}
	if r := h.ParentRound(index["f1"]); r != 0 {
		t.Fatalf("parent round of f1 should be 0, not %d", r)
	}
	if r := h.ParentRound(index["s11"]); r != 1 {
		t.Fatalf("parent round of s11 should be 1, not %d", r)
	}
}

func TestWitness(t *testing.T) {
	h, index := initRoundHashgraph(t)

	round0Witnesses := make(map[string]RoundEvent)
	round0Witnesses[index["e0"]] = RoundEvent{Witness: true, Famous: Undefined}
	round0Witnesses[index["e1"]] = RoundEvent{Witness: true, Famous: Undefined}
	round0Witnesses[index["e2"]] = RoundEvent{Witness: true, Famous: Undefined}
	h.Store.SetRound(0, RoundInfo{Events: round0Witnesses})

	round1Witnesses := make(map[string]RoundEvent)
	round1Witnesses[index["f1"]] = RoundEvent{Witness: true, Famous: Undefined}
	h.Store.SetRound(1, RoundInfo{Events: round1Witnesses})

	if !h.Witness(index["e0"]) {
		t.Fatalf("e0 should be witness")
	}
	if !h.Witness(index["e1"]) {
		t.Fatalf("e1 should be witness")
	}
	if !h.Witness(index["e2"]) {
		t.Fatalf("e2 should be witness")
	}
	if !h.Witness(index["f1"]) {
		t.Fatalf("f1 should be witness")
	}

	if h.Witness(index["e10"]) {
		t.Fatalf("e10 should not be witness")
	}
	if h.Witness(index["e21"]) {
		t.Fatalf("e21 should not be witness")
	}
	if h.Witness(index["e02"]) {
		t.Fatalf("e02 should not be witness")
	}
}

func TestRoundInc(t *testing.T) {
	h, index := initRoundHashgraph(t)

	round0Witnesses := make(map[string]RoundEvent)
	round0Witnesses[index["e0"]] = RoundEvent{Witness: true, Famous: Undefined}
	round0Witnesses[index["e1"]] = RoundEvent{Witness: true, Famous: Undefined}
	round0Witnesses[index["e2"]] = RoundEvent{Witness: true, Famous: Undefined}
	h.Store.SetRound(0, RoundInfo{Events: round0Witnesses})

	if !h.RoundInc(index["f1"]) {
		t.Fatal("RoundInc f1 should be true")
	}

	if h.RoundInc(index["e02"]) {
		t.Fatal("RoundInc e02 should be false because it doesnt strongly see e2")
	}
}

func TestRound(t *testing.T) {
	h, index := initRoundHashgraph(t)

	round0Witnesses := make(map[string]RoundEvent)
	round0Witnesses[index["e0"]] = RoundEvent{Witness: true, Famous: Undefined}
	round0Witnesses[index["e1"]] = RoundEvent{Witness: true, Famous: Undefined}
	round0Witnesses[index["e2"]] = RoundEvent{Witness: true, Famous: Undefined}
	h.Store.SetRound(0, RoundInfo{Events: round0Witnesses})

	if r := h.Round(index["f1"]); r != 1 {
		t.Fatalf("round of f1 should be 1 not %d", r)
	}
	if r := h.Round(index["e02"]); r != 0 {
		t.Fatalf("round of e02 should be 0 not %d", r)
	}

}

func TestRoundDiff(t *testing.T) {
	h, index := initRoundHashgraph(t)

	round0Witnesses := make(map[string]RoundEvent)
	round0Witnesses[index["e0"]] = RoundEvent{Witness: true, Famous: Undefined}
	round0Witnesses[index["e1"]] = RoundEvent{Witness: true, Famous: Undefined}
	round0Witnesses[index["e2"]] = RoundEvent{Witness: true, Famous: Undefined}
	h.Store.SetRound(0, RoundInfo{Events: round0Witnesses})

	if d, err := h.RoundDiff(index["f1"], index["e02"]); d != 1 {
		if err != nil {
			t.Fatalf("RoundDiff(f1, e02) returned an error: %s", err)
		}
		t.Fatalf("RoundDiff(f1, e02) should be 1 not %d", d)
	}

	if d, err := h.RoundDiff(index["e02"], index["f1"]); d != -1 {
		if err != nil {
			t.Fatalf("RoundDiff(e02, f1) returned an error: %s", err)
		}
		t.Fatalf("RoundDiff(e02, f1) should be -1 not %d", d)
	}
	if d, err := h.RoundDiff(index["e02"], index["e21"]); d != 0 {
		if err != nil {
			t.Fatalf("RoundDiff(e20, e21) returned an error: %s", err)
		}
		t.Fatalf("RoundDiff(e20, e21) should be 0 not %d", d)
	}
}

func TestDivideRounds(t *testing.T) {
	h, index := initRoundHashgraph(t)

	err := h.DivideRounds()
	if err != nil {
		t.Fatal(err)
	}

	if l := h.Store.Rounds(); l != 2 {
		t.Fatalf("length of rounds should be 2 not %d", l)
	}

	round0, err := h.Store.GetRound(0)
	if err != nil {
		t.Fatal(err)
	}
	if l := len(round0.Witnesses()); l != 3 {
		t.Fatalf("round 0 should have 3 witnesses, not %d", l)
	}
	if !contains(round0.Witnesses(), index["e0"]) {
		t.Fatalf("round 0 witnesses should contain e0")
	}
	if !contains(round0.Witnesses(), index["e1"]) {
		t.Fatalf("round 0 witnesses should contain e1")
	}
	if !contains(round0.Witnesses(), index["e2"]) {
		t.Fatalf("round 0 witnesses should contain e2")
	}

	round1, err := h.Store.GetRound(1)
	if err != nil {
		t.Fatal(err)
	}
	if l := len(round1.Witnesses()); l != 1 {
		t.Fatalf("round 1 should have 1 witness, not %d", l)
	}
	if !contains(round1.Witnesses(), index["f1"]) {
		t.Fatalf("round 1 witnesses should contain f1")
	}

}

func contains(s []string, x string) bool {
	for _, e := range s {
		if e == x {
			return true
		}
	}
	return false
}

/*
		h0  |   h2
		| \ | / |
		|   h1  |
		|  /|   |
		g02 |   |
		| \ |   |
		|   \   |
		|   | \ |
	---	o02 |  g21 //e02's other-parent is f21. This situation can happen with concurrency
	|	|   | / |
	|	|  g10  |
	|	| / |   |
	|	g0  |   g2
	|	| \ | / |
	|	|   g1  |
	|	|  /|   |
	|	f02b|   |
	|	|   |   |
	|	f02 |   |
	|	| \ |   |
	|	|   \   |
	|	|   | \ |
	----------- f21
		|   | / |
		|  f10  |
		| / |   |
		f0  |   f2
		| \ | / |
		|  f1b  |
		|   |   |
		|   f1  |
		|  /|   |
		e02 |   |
		| \ |   |
		|   \   |
		|   | \ |
		|   |  e21b
		|   |   |
		|   |  e21
		|   | / |
		|  e10  |
		| / |   |
		e0  e1  e2
		0   1    2
*/
func initConsensusHashgraph(logger *logrus.Logger) (Hashgraph, map[string]string) {
	index := make(map[string]string)
	nodes := []Node{}
	orderedEvents := &[]Event{}

	for i := 0; i < n; i++ {
		key, _ := crypto.GenerateECDSAKey()
		node := NewNode(key, i)
		event := NewEvent([][]byte{}, []string{"", ""}, node.Pub, 0)
		node.signAndAddEvent(event, fmt.Sprintf("e%d", i), index, orderedEvents)
		nodes = append(nodes, node)
	}

<<<<<<< HEAD
	event10 := NewEvent([][]byte{},
		[]string{index["e1"], index["e0"]},
		nodes[1].Pub,
		1)
	nodes[1].signAndAddEvent(event10, "e10", index, orderedEvents)

	event21 := NewEvent([][]byte{},
		[]string{index["e2"], index["e10"]},
		nodes[2].Pub,
		1)
	nodes[2].signAndAddEvent(event21, "e21", index, orderedEvents)

	event21b := NewEvent([][]byte{[]byte("e21b")},
		[]string{index["e21"], ""},
		nodes[2].Pub,
		2)
	nodes[2].signAndAddEvent(event21b, "e21b", index, orderedEvents)

	event02 := NewEvent([][]byte{},
		[]string{index["e0"], index["e21b"]},
		nodes[0].Pub,
		1)
	nodes[0].signAndAddEvent(event02, "e02", index, orderedEvents)

	eventf1 := NewEvent([][]byte{},
		[]string{index["e10"], index["e02"]},
		nodes[1].Pub,
		2)
	nodes[1].signAndAddEvent(eventf1, "f1", index, orderedEvents)

	eventf1b := NewEvent([][]byte{[]byte("f1b")},
		[]string{index["f1"], ""},
		nodes[1].Pub,
		3)
	nodes[1].signAndAddEvent(eventf1b, "f1b", index, orderedEvents)

	eventf0 := NewEvent([][]byte{},
		[]string{index["e02"], index["f1b"]},
		nodes[0].Pub,
		2)
	nodes[0].signAndAddEvent(eventf0, "f0", index, orderedEvents)

	eventf2 := NewEvent([][]byte{},
		[]string{index["e21b"], index["f1b"]},
		nodes[2].Pub,
		3)
	nodes[2].signAndAddEvent(eventf2, "f2", index, orderedEvents)

	eventf10 := NewEvent([][]byte{},
		[]string{index["f1b"], index["f0"]},
		nodes[1].Pub,
		4)
	nodes[1].signAndAddEvent(eventf10, "f10", index, orderedEvents)

	eventf21 := NewEvent([][]byte{},
		[]string{index["f2"], index["f10"]},
		nodes[2].Pub,
		4)
	nodes[2].signAndAddEvent(eventf21, "f21", index, orderedEvents)

	eventf02 := NewEvent([][]byte{},
		[]string{index["f0"], index["f21"]},
		nodes[0].Pub,
		3)
	nodes[0].signAndAddEvent(eventf02, "f02", index, orderedEvents)

	eventf02b := NewEvent([][]byte{[]byte("f02b")},
		[]string{index["f02"], ""},
		nodes[0].Pub,
		4)
	nodes[0].signAndAddEvent(eventf02b, "f02b", index, orderedEvents)

	eventg1 := NewEvent([][]byte{},
		[]string{index["f10"], index["f02b"]},
		nodes[1].Pub,
		5)
	nodes[1].signAndAddEvent(eventg1, "g1", index, orderedEvents)

	eventg0 := NewEvent([][]byte{},
		[]string{index["f02b"], index["g1"]},
		nodes[0].Pub,
		5)
	nodes[0].signAndAddEvent(eventg0, "g0", index, orderedEvents)

	eventg2 := NewEvent([][]byte{},
		[]string{index["f21"], index["g1"]},
		nodes[2].Pub,
		5)
	nodes[2].signAndAddEvent(eventg2, "g2", index, orderedEvents)

	eventg10 := NewEvent([][]byte{},
		[]string{index["g1"], index["g0"]},
		nodes[1].Pub,
		6)
	nodes[1].signAndAddEvent(eventg10, "g10", index, orderedEvents)

	eventg21 := NewEvent([][]byte{},
		[]string{index["g2"], index["g10"]},
		nodes[2].Pub,
		6)
	nodes[2].signAndAddEvent(eventg21, "g21", index, orderedEvents)

	evento02 := NewEvent([][]byte{},
		[]string{index["g0"], index["f21"]},
		nodes[0].Pub,
		6)
	nodes[0].signAndAddEvent(evento02, "o02", index, orderedEvents)

	eventg02 := NewEvent([][]byte{},
		[]string{index["o02"], index["g21"]},
		nodes[0].Pub,
		7)
	nodes[0].signAndAddEvent(eventg02, "g02", index, orderedEvents)

	eventh1 := NewEvent([][]byte{},
		[]string{index["g10"], index["g02"]},
		nodes[1].Pub,
		7)
	nodes[1].signAndAddEvent(eventh1, "h1", index, orderedEvents)

	eventh0 := NewEvent([][]byte{},
		[]string{index["g02"], index["h1"]},
		nodes[0].Pub,
		8)
	nodes[0].signAndAddEvent(eventh0, "h0", index, orderedEvents)

	eventh2 := NewEvent([][]byte{},
		[]string{index["g21"], index["h1"]},
		nodes[2].Pub,
		7)
	nodes[2].signAndAddEvent(eventh2, "h2", index, orderedEvents)
=======
	plays := []play{
		play{1, 1, "e1", "e0", "e10", [][]byte{}},
		play{2, 1, "e2", "e10", "e21", [][]byte{[]byte("e21")}},
		play{2, 2, "e21", "", "e21b", [][]byte{}},
		play{0, 1, "e0", "e21b", "e02", [][]byte{}},
		play{1, 2, "e10", "e02", "f1", [][]byte{}},
		play{1, 3, "f1", "", "f1b", [][]byte{[]byte("f1b")}},
		play{0, 2, "e02", "f1b", "f0", [][]byte{}},
		play{2, 3, "e21b", "f1b", "f2", [][]byte{}},
		play{1, 4, "f1b", "f0", "f10", [][]byte{}},
		play{2, 4, "f2", "f10", "f21", [][]byte{}},
		play{0, 3, "f0", "f21", "f02", [][]byte{}},
		play{0, 4, "f02", "", "f02b", [][]byte{[]byte("e21")}},
		play{1, 5, "f10", "f02b", "g1", [][]byte{}},
		play{0, 5, "f02b", "g1", "g0", [][]byte{}},
		play{2, 5, "f21", "g1", "g2", [][]byte{}},
		play{1, 6, "g1", "g0", "g10", [][]byte{}},
		play{0, 6, "g0", "f21", "o02", [][]byte{}},
		play{2, 6, "g2", "g10", "g21", [][]byte{}},
		play{0, 7, "o02", "g21", "g02", [][]byte{}},
		play{1, 7, "g10", "g02", "h1", [][]byte{}},
		play{0, 8, "g02", "h1", "h0", [][]byte{}},
		play{2, 7, "g21", "h1", "h2", [][]byte{}},
	}

	for _, p := range plays {
		e := NewEvent(p.payload,
			[]string{index[p.selfParent], index[p.otherParent]},
			nodes[p.to].Pub,
			p.index)
		nodes[p.to].signAndAddEvent(e, p.name, index, orderedEvents)
	}
>>>>>>> 86c643e7

	participants := make(map[string]int)
	for _, node := range nodes {
		participants[node.PubHex] = node.ID
	}

	hashgraph := NewHashgraph(participants, NewInmemStore(participants, cacheSize), nil, logger)
	for i, ev := range *orderedEvents {
		if err := hashgraph.InsertEvent(ev, true); err != nil {
			fmt.Printf("ERROR inserting event %d: %s\n", i, err)
		}
	}
	return hashgraph, index
}

func TestDecideFame(t *testing.T) {
	h, index := initConsensusHashgraph(common.NewTestLogger(t))

	h.DivideRounds()
	h.DecideFame()

	if r := h.Round(index["g0"]); r != 2 {
		t.Fatalf("g0 round should be 2, not %d", r)
	}
	if r := h.Round(index["g1"]); r != 2 {
		t.Fatalf("g1 round should be 2, not %d", r)
	}
	if r := h.Round(index["g2"]); r != 2 {
		t.Fatalf("g2 round should be 2, not %d", r)
	}

	round0, err := h.Store.GetRound(0)
	if err != nil {
		t.Fatal(err)
	}
	if f := round0.Events[index["e0"]]; !(f.Witness && f.Famous == True) {
		t.Fatalf("e0 should be famous; got %v", f)
	}
	if f := round0.Events[index["e1"]]; !(f.Witness && f.Famous == True) {
		t.Fatalf("e1 should be famous; got %v", f)
	}
	if f := round0.Events[index["e2"]]; !(f.Witness && f.Famous == True) {
		t.Fatalf("e2 should be famous; got %v", f)
	}
}

func TestOldestSelfAncestorToSee(t *testing.T) {
	h, index := initConsensusHashgraph(common.NewTestLogger(t))

	if a := h.OldestSelfAncestorToSee(index["f0"], index["e1"]); a != index["e02"] {
		t.Fatalf("oldest self ancestor of f0 to see e1 should be e02 not %s", getName(index, a))
	}
	if a := h.OldestSelfAncestorToSee(index["f1"], index["e0"]); a != index["e10"] {
		t.Fatalf("oldest self ancestor of f1 to see e0 should be e10 not %s", getName(index, a))
	}
	if a := h.OldestSelfAncestorToSee(index["f1b"], index["e0"]); a != index["e10"] {
		t.Fatalf("oldest self ancestor of f1b to see e0 should be e10 not %s", getName(index, a))
	}
	if a := h.OldestSelfAncestorToSee(index["g2"], index["f1"]); a != index["f2"] {
		t.Fatalf("oldest self ancestor of g2 to see f1 should be f2 not %s", getName(index, a))
	}
	if a := h.OldestSelfAncestorToSee(index["e21"], index["e1"]); a != index["e21"] {
		t.Fatalf("oldest self ancestor of e20 to see e1 should be e21 not %s", getName(index, a))
	}
	if a := h.OldestSelfAncestorToSee(index["e2"], index["e1"]); a != "" {
		t.Fatalf("oldest self ancestor of e2 to see e1 should be '' not %s", getName(index, a))
	}
}

func TestDecideRoundReceived(t *testing.T) {
	h, index := initConsensusHashgraph(common.NewTestLogger(t))

	h.DivideRounds()
	h.DecideFame()
	h.DecideRoundReceived()

	for name, hash := range index {
		e, _ := h.Store.GetEvent(hash)
		if rune(name[0]) == rune('e') {
			if r := *e.roundReceived; r != 1 {
				t.Fatalf("%s round received should be 1 not %d", name, r)
			}
		}
	}

}

func TestFindOrder(t *testing.T) {
	h, index := initConsensusHashgraph(common.NewTestLogger(t))

	h.DivideRounds()
	h.DecideFame()
	h.FindOrder()

	for i, e := range h.ConsensusEvents() {
		t.Logf("consensus[%d]: %s\n", i, getName(index, e))
	}

	if l := len(h.ConsensusEvents()); l != 7 {
		t.Fatalf("length of consensus should be 7 not %d", l)
	}

	if ple := h.PendingLoadedEvents; ple != 2 {
		t.Fatalf("PendingLoadedEvents should be 2, not %d", ple)
	}

	consensusEvents := h.ConsensusEvents()

	if n := getName(index, consensusEvents[0]); n != "e0" {
		t.Fatalf("consensus[0] should be e0, not %s", n)
	}

	//events which have the same consensus timestamp are ordered by whitened signature
	//which is not deterministic.
	if n := getName(index, consensusEvents[6]); n != "e02" {
		t.Fatalf("consensus[6] should be e02, not %s", n)
	}

}

func BenchmarkFindOrder(b *testing.B) {
	for n := 0; n < b.N; n++ {
		//we do not want to benchmark the initialization code
		b.StopTimer()
		h, _ := initConsensusHashgraph(common.NewBenchmarkLogger(b))
		b.StartTimer()

		h.DivideRounds()
		h.DecideFame()
		h.FindOrder()
	}
}

func TestKnown(t *testing.T) {
	h, _ := initConsensusHashgraph(common.NewTestLogger(t))

	expectedKnown := map[int]int{
		0: 8,
		1: 7,
		2: 7,
	}

	known := h.Known()
	for _, id := range h.Participants {
		if l := known[id]; l != expectedKnown[id] {
			t.Fatalf("Known[%d] should be %d, not %d", id, expectedKnown[id], l)
		}
	}
}

func TestReset(t *testing.T) {
	h, index := initConsensusHashgraph(common.NewTestLogger(t))

	evs := []string{"g1", "g0", "g2", "g10", "g21", "o02", "g02", "h1", "h0", "h2"}

	backup := map[string]Event{}
	for _, ev := range evs {
		event, err := h.Store.GetEvent(index[ev])
		if err != nil {
			t.Fatal(err)
		}

		copyEvent := Event{
			Body: event.Body,
			R:    event.R,
			S:    event.S,
		}

		backup[ev] = copyEvent
	}

	roots := map[string]Root{}
	roots[h.ReverseParticipants[0]] = Root{
		X:     index["f02b"],
		Y:     index["g1"],
		Index: 4,
		Round: 2,
		Others: map[string]string{
			index["o02"]: index["f21"],
		},
	}
	roots[h.ReverseParticipants[1]] = Root{
		X:     index["f10"],
		Y:     index["f02b"],
		Index: 4,
		Round: 2,
	}
	roots[h.ReverseParticipants[2]] = Root{
		X:     index["f21"],
		Y:     index["g1"],
		Index: 4,
		Round: 2,
	}

	err := h.Reset(roots)
	if err != nil {
		t.Fatal(err)
	}

	for _, k := range evs {
		if err := h.InsertEvent(backup[k], false); err != nil {
			t.Fatalf("Error inserting %s in reset Hashgraph: %v", k, err)
		}
		if _, err := h.Store.GetEvent(index[k]); err != nil {
			t.Fatalf("Error fetching %s after inserting it in reset Hashgraph: %v", k, err)
		}
	}

	expectedKnown := map[int]int{
		0: 8,
		1: 7,
		2: 7,
	}

	known := h.Known()
	for _, id := range h.Participants {
		if l := known[id]; l != expectedKnown[id] {
			t.Fatalf("Known[%d] should be %d, not %d", id, expectedKnown[id], l)
		}
	}
}

func TestGetFrame(t *testing.T) {
	h, index := initConsensusHashgraph(common.NewTestLogger(t))

	h.DivideRounds()
	h.DecideFame()
	h.FindOrder()

	expectedRoots := map[string]Root{}
	expectedRoots[h.ReverseParticipants[0]] = Root{
		X:      index["e02"],
		Y:      index["f1b"],
		Index:  1,
		Round:  0,
		Others: map[string]string{},
	}
	expectedRoots[h.ReverseParticipants[1]] = Root{
		X:      index["e10"],
		Y:      index["e02"],
		Index:  1,
		Round:  0,
		Others: map[string]string{},
	}
	expectedRoots[h.ReverseParticipants[2]] = Root{
		X:      index["e21b"],
		Y:      index["f1b"],
		Index:  2,
		Round:  0,
		Others: map[string]string{},
	}

	frame, err := h.GetFrame()
	if err != nil {
		t.Fatal(err)
	}

	for p, r := range frame.Roots {
		er, ok := expectedRoots[p]
		if !ok {
			t.Fatalf("No Root returned for %s", p)
		}
		if x := r.X; x != er.X {
			t.Fatalf("Roots[%s].X should be %s, not %s", p, er.X, x)
		}
		if y := r.Y; y != er.Y {
			t.Fatalf("Roots[%s].Y should be %s, not %s", p, er.Y, y)
		}
		if ind := r.Index; ind != er.Index {
			t.Fatalf("Roots[%s].Index should be %d, not %d", p, er.Index, ind)
		}
		if ro := r.Round; ro != er.Round {
			t.Fatalf("Roots[%s].Round should be %d, not %d", p, er.Round, ro)
		}
		if others := r.Others; !reflect.DeepEqual(others, er.Others) {
			t.Fatalf("Roots[%s].Others should be %#v, not %#v", p, er.Others, others)
		}

	}

	skip := map[string]int{
		h.ReverseParticipants[0]: 1,
		h.ReverseParticipants[1]: 1,
		h.ReverseParticipants[2]: 2,
	}

	expectedEvents := []Event{}
	for p, r := range frame.Roots {
		ee, err := h.Store.ParticipantEvents(p, skip[p])
		if err != nil {
			t.Fatal(r)
		}
		for _, e := range ee {
			ev, err := h.Store.GetEvent(e)
			if err != nil {
				t.Fatal(err)
			}
			expectedEvents = append(expectedEvents, ev)
		}
	}
	sort.Sort(ByTopologicalOrder(expectedEvents))

	if !reflect.DeepEqual(expectedEvents, frame.Events) {
		t.Fatal("Frame.Events is not good")
	}

}

func TestResetFromFrame(t *testing.T) {
	h, _ := initConsensusHashgraph(common.NewTestLogger(t))

	h.DivideRounds()
	h.DecideFame()
	h.FindOrder()

	frame, err := h.GetFrame()
	if err != nil {
		t.Fatal(err)
	}

	err = h.Reset(frame.Roots)
	if err != nil {
		t.Fatal(err)
	}

	for _, ev := range frame.Events {
		if err := h.InsertEvent(ev, false); err != nil {
			t.Fatalf("Error inserting %s in reset Hashgraph: %v", ev.Hex(), err)
		}
	}

	expectedKnown := map[int]int{
		0: 8,
		1: 7,
		2: 7,
	}

	known := h.Known()
	for _, id := range h.Participants {
		if l := known[id]; l != expectedKnown[id] {
			t.Fatalf("Known[%d] should be %d, not %d", id, expectedKnown[id], l)
		}
	}
}

/*







    |    |    |    |
	|    |    |    |w51 collects votes from w40, w41, w42 and w43.
    |   w51   |    |IT DECIDES YES
    |    |  \ |    |
	|    |   e23   |
    |    |    | \  |------------------------
    |    |    |   w43
    |    |    | /  | Round 4 is a Coin Round. No decision will be made.
    |    |   w42   |
    |    | /  |    | w40 collects votes from w33, w32 and w31. It votes yes.
    |   w41   |    | w41 collects votes from w33, w32 and w31. It votes yes.
	| /  |    |    | w42 collects votes from w30, w31, w32 and w33. It votes yes.
   w40   |    |    | w43 collects votes from w30, w31, w32 and w33. It votes yes.
    | \  |    |    |------------------------
    |   d13   |    | w30 collects votes from w20, w21, w22 and w23. It votes yes
    |    |  \ |    | w31 collects votes from w21, w22 and w23. It votes no
   w30   |    \    | w32 collects votes from w20, w21, w22 and w23. It votes yes
    | \  |    | \  | w33 collects votes from w20, w21, w22 and w23. It votes yes
    |   \     |   w33
    |    | \  |  / |Again, none of the witnesses in round 3 are able to decide.
    |    |   w32   |However, a strong majority votes yes
    |    |  / |    |
	|   w31   |    |
    |  / |    |    |--------------------------
   w20   |    |    | w23 collects votes from w11, w12 and w13. It votes no
    |  \ |    |    | w21 collects votes from w11, w12, and w13. It votes no
    |    \    |    | w22 collects votes from w11, w12, w13 and w14. It votes yes
    |    | \  |    | w20 collects votes from w11, w12, w13 and w14. It votes yes
    |    |   w22   |
    |    | /  |    | None of the witnesses in round 2 were able to decide.
    |   c10   |    | They voted according to the majority of votes they observed
    | /  |    |    | in round 1. The vote is split 2-2
   b00  w21   |    |
    |    |  \ |    |
    |    |    \    |
    |    |    | \  |
    |    |    |   w23
    |    |    | /  |------------------------
   w10   |   b21   |
	| \  | /  |    | w10 votes yes (it can see w00)
    |   w11   |    | w11 votes yes
    |    |  \ |    | w12 votes no  (it cannot see w00)
	|    |   w12   | w13 votes no
    |    |    | \  |
    |    |    |   w13
    |    |    | /  |------------------------
    |   a10  a21   | We want to decide the fame of w00
    |  / |  / |    |
    |/  a12   |    |
   a00   |  \ |    |
	|    |   a23   |
    |    |    | \  |
   w00  w01  w02  w03
	0	 1	  2	   3
*/

func initFunkyHashgraph(logger *logrus.Logger) (Hashgraph, map[string]string) {
	index := make(map[string]string)
	nodes := []Node{}
	orderedEvents := &[]Event{}

	n := 4
	for i := 0; i < n; i++ {
		key, _ := crypto.GenerateECDSAKey()
		node := NewNode(key, i)
		event := NewEvent([][]byte{}, []string{"", ""}, node.Pub, 0)
		node.signAndAddEvent(event, fmt.Sprintf("w0%d", i), index, orderedEvents)
		nodes = append(nodes, node)
	}

	plays := []play{
		play{2, 1, "w02", "w03", "a23", [][]byte{}},
		play{1, 1, "w01", "a23", "a12", [][]byte{}},
		play{0, 1, "w00", "", "a00", [][]byte{}},
		play{1, 2, "a12", "a00", "a10", [][]byte{}},
		play{2, 2, "a23", "a12", "a21", [][]byte{}},
		play{3, 1, "w03", "a21", "w13", [][]byte{}},
		play{2, 3, "a21", "w13", "w12", [][]byte{}},
		play{1, 3, "a10", "w12", "w11", [][]byte{}},
		play{0, 2, "a00", "w11", "w10", [][]byte{}},
		play{2, 4, "w12", "w11", "b21", [][]byte{}},
		play{3, 2, "w13", "b21", "w23", [][]byte{}},
		play{1, 4, "w11", "w23", "w21", [][]byte{}},
		play{0, 3, "w10", "", "b00", [][]byte{}},
		play{1, 5, "w21", "b00", "c10", [][]byte{}},
		play{2, 5, "b21", "c10", "w22", [][]byte{}},
		play{0, 4, "b00", "w22", "w20", [][]byte{}},
		play{1, 6, "c10", "w20", "w31", [][]byte{}},
		play{2, 6, "w22", "w31", "w32", [][]byte{}},
		play{0, 5, "w20", "w32", "w30", [][]byte{}},
		play{3, 3, "w23", "w32", "w33", [][]byte{}},
		play{1, 7, "w31", "w33", "d13", [][]byte{}},
		play{0, 6, "w30", "d13", "w40", [][]byte{}},
		play{1, 8, "d13", "w40", "w41", [][]byte{}},
		play{2, 7, "w32", "w41", "w42", [][]byte{}},
		play{3, 4, "w33", "w42", "w43", [][]byte{}},
		play{2, 8, "w42", "w43", "e23", [][]byte{}},
		play{1, 9, "w41", "e23", "w51", [][]byte{}},
	}

	for _, p := range plays {
		e := NewEvent(p.payload,
			[]string{index[p.selfParent], index[p.otherParent]},
			nodes[p.to].Pub,
			p.index)
		nodes[p.to].signAndAddEvent(e, p.name, index, orderedEvents)
	}

	participants := make(map[string]int)
	for _, node := range nodes {
		participants[node.PubHex] = node.ID
	}

	hashgraph := NewHashgraph(participants, NewInmemStore(participants, cacheSize), nil, logger)
	for i, ev := range *orderedEvents {
		if err := hashgraph.InsertEvent(ev); err != nil {
			fmt.Printf("ERROR inserting event %d: %s\n", i, err)
		}
	}
	return hashgraph, index
}

func TestFunkyHashgraphFame(t *testing.T) {
	h, index := initFunkyHashgraph(common.NewTestLogger(t))

	h.DivideRounds()

	if l := h.Store.Rounds(); l != 6 {
		t.Fatalf("length of rounds should be 6 not %d", l)
	}

	for r := 0; r < 6; r++ {
		round, err := h.Store.GetRound(r)
		if err != nil {
			t.Fatal(err)
		}
		witnessNames := []string{}
		for _, w := range round.Witnesses() {
			witnessNames = append(witnessNames, getName(index, w))
		}
		t.Logf("Round %d witnesses: %v", r, witnessNames)
	}

	h.DecideFame()

	//rounds 0,1 and two should be decided
	expectedUndecidedRounds := []int{4, 5}
	if !reflect.DeepEqual(expectedUndecidedRounds, h.UndecidedRounds) {
		t.Fatalf("UndecidedRounds should be %v, not %v", expectedUndecidedRounds, h.UndecidedRounds)
	}

}

func getName(index map[string]string, hash string) string {
	for name, h := range index {
		if h == hash {
			return name
		}
	}
	return ""
}

func disp(index map[string]string, events []string) string {
	names := []string{}
	for _, h := range events {
		names = append(names, getName(index, h))
	}
	return fmt.Sprintf("[%s]", strings.Join(names, " "))
}<|MERGE_RESOLUTION|>--- conflicted
+++ resolved
@@ -905,139 +905,6 @@
 		nodes = append(nodes, node)
 	}
 
-<<<<<<< HEAD
-	event10 := NewEvent([][]byte{},
-		[]string{index["e1"], index["e0"]},
-		nodes[1].Pub,
-		1)
-	nodes[1].signAndAddEvent(event10, "e10", index, orderedEvents)
-
-	event21 := NewEvent([][]byte{},
-		[]string{index["e2"], index["e10"]},
-		nodes[2].Pub,
-		1)
-	nodes[2].signAndAddEvent(event21, "e21", index, orderedEvents)
-
-	event21b := NewEvent([][]byte{[]byte("e21b")},
-		[]string{index["e21"], ""},
-		nodes[2].Pub,
-		2)
-	nodes[2].signAndAddEvent(event21b, "e21b", index, orderedEvents)
-
-	event02 := NewEvent([][]byte{},
-		[]string{index["e0"], index["e21b"]},
-		nodes[0].Pub,
-		1)
-	nodes[0].signAndAddEvent(event02, "e02", index, orderedEvents)
-
-	eventf1 := NewEvent([][]byte{},
-		[]string{index["e10"], index["e02"]},
-		nodes[1].Pub,
-		2)
-	nodes[1].signAndAddEvent(eventf1, "f1", index, orderedEvents)
-
-	eventf1b := NewEvent([][]byte{[]byte("f1b")},
-		[]string{index["f1"], ""},
-		nodes[1].Pub,
-		3)
-	nodes[1].signAndAddEvent(eventf1b, "f1b", index, orderedEvents)
-
-	eventf0 := NewEvent([][]byte{},
-		[]string{index["e02"], index["f1b"]},
-		nodes[0].Pub,
-		2)
-	nodes[0].signAndAddEvent(eventf0, "f0", index, orderedEvents)
-
-	eventf2 := NewEvent([][]byte{},
-		[]string{index["e21b"], index["f1b"]},
-		nodes[2].Pub,
-		3)
-	nodes[2].signAndAddEvent(eventf2, "f2", index, orderedEvents)
-
-	eventf10 := NewEvent([][]byte{},
-		[]string{index["f1b"], index["f0"]},
-		nodes[1].Pub,
-		4)
-	nodes[1].signAndAddEvent(eventf10, "f10", index, orderedEvents)
-
-	eventf21 := NewEvent([][]byte{},
-		[]string{index["f2"], index["f10"]},
-		nodes[2].Pub,
-		4)
-	nodes[2].signAndAddEvent(eventf21, "f21", index, orderedEvents)
-
-	eventf02 := NewEvent([][]byte{},
-		[]string{index["f0"], index["f21"]},
-		nodes[0].Pub,
-		3)
-	nodes[0].signAndAddEvent(eventf02, "f02", index, orderedEvents)
-
-	eventf02b := NewEvent([][]byte{[]byte("f02b")},
-		[]string{index["f02"], ""},
-		nodes[0].Pub,
-		4)
-	nodes[0].signAndAddEvent(eventf02b, "f02b", index, orderedEvents)
-
-	eventg1 := NewEvent([][]byte{},
-		[]string{index["f10"], index["f02b"]},
-		nodes[1].Pub,
-		5)
-	nodes[1].signAndAddEvent(eventg1, "g1", index, orderedEvents)
-
-	eventg0 := NewEvent([][]byte{},
-		[]string{index["f02b"], index["g1"]},
-		nodes[0].Pub,
-		5)
-	nodes[0].signAndAddEvent(eventg0, "g0", index, orderedEvents)
-
-	eventg2 := NewEvent([][]byte{},
-		[]string{index["f21"], index["g1"]},
-		nodes[2].Pub,
-		5)
-	nodes[2].signAndAddEvent(eventg2, "g2", index, orderedEvents)
-
-	eventg10 := NewEvent([][]byte{},
-		[]string{index["g1"], index["g0"]},
-		nodes[1].Pub,
-		6)
-	nodes[1].signAndAddEvent(eventg10, "g10", index, orderedEvents)
-
-	eventg21 := NewEvent([][]byte{},
-		[]string{index["g2"], index["g10"]},
-		nodes[2].Pub,
-		6)
-	nodes[2].signAndAddEvent(eventg21, "g21", index, orderedEvents)
-
-	evento02 := NewEvent([][]byte{},
-		[]string{index["g0"], index["f21"]},
-		nodes[0].Pub,
-		6)
-	nodes[0].signAndAddEvent(evento02, "o02", index, orderedEvents)
-
-	eventg02 := NewEvent([][]byte{},
-		[]string{index["o02"], index["g21"]},
-		nodes[0].Pub,
-		7)
-	nodes[0].signAndAddEvent(eventg02, "g02", index, orderedEvents)
-
-	eventh1 := NewEvent([][]byte{},
-		[]string{index["g10"], index["g02"]},
-		nodes[1].Pub,
-		7)
-	nodes[1].signAndAddEvent(eventh1, "h1", index, orderedEvents)
-
-	eventh0 := NewEvent([][]byte{},
-		[]string{index["g02"], index["h1"]},
-		nodes[0].Pub,
-		8)
-	nodes[0].signAndAddEvent(eventh0, "h0", index, orderedEvents)
-
-	eventh2 := NewEvent([][]byte{},
-		[]string{index["g21"], index["h1"]},
-		nodes[2].Pub,
-		7)
-	nodes[2].signAndAddEvent(eventh2, "h2", index, orderedEvents)
-=======
 	plays := []play{
 		play{1, 1, "e1", "e0", "e10", [][]byte{}},
 		play{2, 1, "e2", "e10", "e21", [][]byte{[]byte("e21")}},
@@ -1070,7 +937,6 @@
 			p.index)
 		nodes[p.to].signAndAddEvent(e, p.name, index, orderedEvents)
 	}
->>>>>>> 86c643e7
 
 	participants := make(map[string]int)
 	for _, node := range nodes {
@@ -1539,7 +1405,7 @@
 
 	hashgraph := NewHashgraph(participants, NewInmemStore(participants, cacheSize), nil, logger)
 	for i, ev := range *orderedEvents {
-		if err := hashgraph.InsertEvent(ev); err != nil {
+		if err := hashgraph.InsertEvent(ev, true); err != nil {
 			fmt.Printf("ERROR inserting event %d: %s\n", i, err)
 		}
 	}
