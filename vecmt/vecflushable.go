package vecmt

import (
	"errors"

	"github.com/ethereum/go-ethereum/common"

	"github.com/Fantom-foundation/lachesis-base/kvdb"
)

var (
	errClosed         = errors.New("vecflushable - database closed")
	errNotImplemented = errors.New("vecflushable - not implemented")
)

// mapConst is an approximation of the number of extra bytes used by native go
// maps when adding an item to a map.
const mapConst = 100

func mapMemEst(keyS, valueS int) int {
	return mapConst + keyS + valueS
}

// VecFlushable is a fast, append only, Flushable intended for the vecengine.
// It does not implement all of the Flushable interface, just what is needed by
// the vecengine.
type VecFlushable struct {
	modified   map[string][]byte
	underlying backedMap
	memSize    int
}

func WrapByVecFlushable(parent kvdb.Store, sizeLimit int) *VecFlushable {
	if parent == nil {
		panic("nil parent")
	}
	return &VecFlushable{
		modified:   make(map[string][]byte),
		underlying: *newBackedMap(parent, sizeLimit, kvdb.IdealBatchSize),
	}
}

func (w *VecFlushable) clearModified() {
	w.modified = make(map[string][]byte)
	w.memSize = 0
}

func (w *VecFlushable) Has(key []byte) (bool, error) {
	if w.modified == nil {
		return false, errClosed
	}
	_, ok := w.modified[string(key)]
	if ok {
		return true, nil
	}
	return w.underlying.has(key)
}

func (w *VecFlushable) Get(key []byte) ([]byte, error) {
	if w.modified == nil {
		return nil, errClosed
	}
	if val, ok := w.modified[string(key)]; ok {
		return common.CopyBytes(val), nil
	}
	return w.underlying.get(key)
}

func (w *VecFlushable) Put(key []byte, value []byte) error {
	if value == nil || key == nil {
		return errors.New("vecflushable: key or value is nil")
	}
	w.modified[string(key)] = common.CopyBytes(value)
	w.memSize += mapMemEst(len(key), len(value))
	return nil
}

func (w *VecFlushable) NotFlushedPairs() int {
	return len(w.modified)
}

func (w *VecFlushable) NotFlushedSizeEst() int {
	return w.memSize
}

func (w *VecFlushable) Flush() error {
	if w.modified == nil {
		return errClosed
	}

	for key, val := range w.modified {
		w.underlying.add(key, val)
	}

	err := w.underlying.mayUnload()
	if err != nil {
		return err
	}

	w.clearModified()
	return nil
}

func (w *VecFlushable) DropNotFlushed() {
	w.clearModified()
}

func (w *VecFlushable) Close() error {
	if w.modified == nil {
		return errClosed
	}
	w.DropNotFlushed()
	w.modified = nil
	return w.underlying.close()
}

func (w *VecFlushable) Drop() {
	panic(errNotImplemented)
}

<<<<<<< HEAD
func (db *VecFlushable) AncientDatadir() (string, error) {
	return db.underlying.AncientDatadir()
=======
func (w *VecFlushable) AncientDatadir() (string, error) {
	panic(errNotImplemented)
>>>>>>> 91685f84
}

/* Some methods are not implemented and panic when called */

func (w *VecFlushable) Delete(key []byte) error {
	panic(errNotImplemented)
}

func (w *VecFlushable) GetSnapshot() (kvdb.Snapshot, error) {
	panic(errNotImplemented)
}

func (w *VecFlushable) NewIterator(prefix []byte, start []byte) kvdb.Iterator {
	panic(errNotImplemented)
}

func (w *VecFlushable) Stat(property string) (string, error) {
	panic(errNotImplemented)
}

func (w *VecFlushable) Compact(start []byte, limit []byte) error {
	panic(errNotImplemented)
}

func (w *VecFlushable) NewBatch() kvdb.Batch {
	panic(errNotImplemented)
}<|MERGE_RESOLUTION|>--- conflicted
+++ resolved
@@ -118,13 +118,8 @@
 	panic(errNotImplemented)
 }
 
-<<<<<<< HEAD
 func (db *VecFlushable) AncientDatadir() (string, error) {
-	return db.underlying.AncientDatadir()
-=======
-func (w *VecFlushable) AncientDatadir() (string, error) {
 	panic(errNotImplemented)
->>>>>>> 91685f84
 }
 
 /* Some methods are not implemented and panic when called */
